# PyVarInf
PyVarInf provides facilities to easily train your PyTorch neural network models using variational inference.

# Bayesian Deep Learning with Variational Inference

## Bayesian Deep Learning
Assume we have a dataset D = {(x<sub>1</sub>, y<sub>1</sub>), ...,
(x<sub>n</sub>, y<sub>n</sub>)} where the x's are the inputs and the y's the
outputs. The problem is to predict the y's from the x's. Further assume that
p(D|θ) is the output of a neural network with *weights* θ. The *network loss*
is defined as

<img src="https://latex.codecogs.com/gif.latex?L^n(\theta)&space;=&space;-\log&space;p(D|\theta)&space;=&space;-\sum_i&space;p(y_i|x_i,&space;\theta)" title="L^n(\theta) = -\log p(D|\theta) = -\sum_i p(y_i|x_i, \theta)" />

Usually, when training a neural network, we try to find the parameter θ* which minimizes L<sup>n</sup>(θ).

In Bayesian Inference, the problem is instead to study the posterior
distribution of the weights given the data. Assume we have a prior α over
ℝ<sup>d</sup>. The posterior is

<img
src="https://latex.codecogs.com/gif.latex?p(\theta|D)&space;=&space;\frac{p(D|\theta)\alpha(\theta)}{\int_\theta&space;p(D|\theta)\alpha(\theta)&space;d\theta}"
title="p(\theta|D) = \frac{p(D|\theta)\alpha(\theta)}{\int_\theta
p(D|\theta)\alpha(\theta) d\theta}" />

This can be used for model selection, or prediction with Bayesian Model Averaging.

## Variational Inference
It is usually impossible to analytically compute the posterior distribution,
<<<<<<< HEAD
especially models as complex as neural networks. Variational Inference adress
=======
especially with complex models as neural networks. Variational Inference adress
>>>>>>> 22f9bcb2
this problem by approximating the posterior p(θ|D) by a parametric distribution
q(θ|φ) where φ is a parameter. The problem is then not to learn a parameter θ*
but a probability distribution q(θ|φ) minimizing 

<img src="https://latex.codecogs.com/gif.latex?F(\phi)&space;=&space;\mathbf{E}_{\theta&space;\sim&space;q(\theta|\phi)}[L^N(\theta)]&space;&plus;&space;KL(q(.|\phi)\|\alpha)" title="F(\phi) = E_{\theta \sim q(\theta|\phi)}[L^N(\theta)] + KL(q(.|\phi)\|\alpha)" />

F is called the *variational free energy*.

This idea was originally introduced for deep learning by Hinton and Van Camp
[5] as a way to use neural networks for Minimum Description Length [3].
MDL aims at minimizing the number of bits used to encode the whole dataset.
<<<<<<< HEAD
Variational inference introduces one of many data encoding schemes.
Indeed, F can be interpreted as the total description length of the dataset D,
when we first encode the model, then encode the part of the data not explained by
the model: 
=======
Variational inference introduces one of many data encoding scheme.
Indeed, F can be interpreted as the total description length of the dataset D : 
>>>>>>> 22f9bcb2
* L<sup>C</sup>(φ) = KL(q(.|φ)||α) is the complexity loss. It measures (in
  nats) the quantity of information contained in the model. It is indeed
  possible to encode the model in L<sup>C</sup>(φ) nats, with the *bits-back*
  code [4].
* L<sup>E</sup>(φ) = __E__<sub>θ ~ q(θ|φ)</sub>[L<sup>n</sup>(θ)] is the error
  loss. It measures the necessary quantity of information for encoding the data
  D with the model. This code length can be achieved with a Shannon-Huffman
  code for instance.

Therefore F(φ) = L<sup>C</sup>(φ) + L<sup>E</sup>(φ) can be rephrased as an
MDL loss function which measures the total encoding length of the data.

## Practical Variational Optimisation
In practice, we define φ = (µ, σ) in ℝ<sup>d</sup> x ℝ<sup>d</sup>, and q(.|φ)
= N(µ, Σ) the multivariate distribution where Σ =
diag(σ<sub>1</sub><sup>2</sup>, ..., σ<sub>d</sub><sup>2</sup>), and we want to
find the optimal µ* and σ*.

<<<<<<< HEAD
With this choice of a gaussian posterior, the a Monte Carlo estimate of the
gradient of F w.r.t. µ and σ can be obtained with backpropagation. This allows
to use any gradient descent method used for non-variational optimisation [2]
=======
With this choice of a gaussian posterior, the gradient of F can be estimated
with a Monte Carlo method with backpropagation. This allows to use any gradient
descent method used for non-variational optimisation [2]
>>>>>>> 22f9bcb2


# Overview of PyVarInf
The core feature of PyVarInf is the `Variationalize` function. `Variationalize`
takes a model as input and outputs a variationalized version of the model with
gaussian posterior.

## Definition of a variational model
To define a variational model, first define a traditional PyTorch model, then
use the Variationalize function : 
```python
import pyvarinf
import torch
import torch.nn as nn
import torch.nn.functional as F
import torch.optim as optim

class Net(nn.Module):
    def __init__(self):
        super(Net, self).__init__()
        self.conv1 = nn.Conv2d(1, 10, kernel_size=5)
        self.conv2 = nn.Conv2d(10, 20, kernel_size=5)
        self.fc1 = nn.Linear(320, 50)
        self.fc2 = nn.Linear(50, 10)
        self.bn1 = nn.BatchNorm2d(10)
        self.bn2 = nn.BatchNorm2d(20)

    def forward(self, x):
        x = self.bn1(F.relu(F.max_pool2d(self.conv1(x), 2)))
        x = self.bn2(F.relu(F.max_pool2d(self.conv2(x), 2)))
        x = x.view(-1, 320)
        x = F.relu(self.fc1(x))
        x = self.fc2(x)
        return F.log_softmax(x)

model = Net()
var_model = pyvarinf.Variationalize(model)
var_model.cuda()
```

## Optimisation of a variational model
Then, the `var_model` can be trained that way : 
```python
optimizer = optim.Adam(var_model.parameters(), lr=0.01)

def train(epoch):
    var_model.train()
    for batch_idx, (data, target) in enumerate(train_loader):
        data, target = data.cuda(), target.cuda()
        data, target = Variable(data), Variable(target)
        optimizer.zero_grad()
        output = var_model(data)
        loss_error = F.nll_loss(output, target)
	# The model is only sent once, thus the division by
	# the number of datapoints used to train
        loss_prior = var_model.prior_loss() / 60000
        loss = loss_error + loss_prior
        loss.backward()
        optimizer.step()

for epoch in range(1, 500):
    train(epoch)
```

## Available priors

In PyVarInf, we have implemented four families of priors : 

### Gaussian prior
The gaussian prior is N(0,Σ), with Σ the diagonal matrix diag(σ<sub>1</sub><sup>2</sup>, ..., σ<sub>d</sub><sup>2</sup>) defined such that 1/σ<sub>i</sub> is the square root of the number of parameters in the layer, following the standard initialisation of neural network weights. 
It is the default prior, and do not have any parameter. It can be set with : 
```python
var_model.set_prior('gaussian')
```
### Conjugate priors
The conjugate prior is used if we assume that all the weights in a given layer should be distributed as a gaussian, but with unknown mean and variance. See [6] for more details. This prior can be set with 
```python
var_model.set_prior('conjugate', n_mc_samples, alpha_0, beta_0, mu_0, kappa_0)
```
There are five parameters that have to bet set : 
- `n_mc_samples`, the number of samples used in the Monte Carlo estimation of the prior loss and its gradient.
* `mu_0`, the prior sample mean
* `kappa_0`, the number of samples used to estimate the prior sample mean
* `alpha_0` and `beta_0`, such that variance was estimated from 2 alpha_0 observations with sample mean mu_0 and sum of squared deviations 2 beta_0
             
### Conjugate prior with known mean
The conjugate prior with known mean is similar to the conjugate prior. It is used if we assume that all the weights in a given layer should be distributed as a gaussian with a known mean but unknown variance. It is usefull in neural networks model when we assume that the weights in a layer should have mean 0. See [6] for more details. This prior can be set with :
```python
var_model.set_prior('conjugate_known_mean', n_mc_samples, alpha_0, beta_0, mu_0, kappa_0)
```
Four parameters have to be set:
* `n_mc_samples`, the number of samples used in the Monte Carlo estimation of the prior loss and its gradient.
* `mean`, the known mean
* `alpha_0` and `beta_0` defined as above



### Mixture of two gaussian
The idea of using a mixture of two gaussians is defined in [1]. This prior can be set with: 
```python
var_model.set_prior('mixtgauss', n_mc_samples, sigma_1, sigma_2, pi)
```
* `n_mc_samples`, the number of samples used in the Monte Carlo estimation of the prior loss and its gradient.
* `sigma_1` and `sigma_2` the std of the two gaussians
* `pi` the probability of the first gaussian

# Requirements
You need to have PyTorch installed for PyVarInf to work (as PyTorch is not readily available on PyPi). To install PyTorch, follow the instructions described [here](http://pytorch.org/#pip-install-pytorch).

# References
* [1] Blundell, Charles, Cornebise, Julien, Kavukcuoglu, Koray, and Wierstra, Daan. Weight Uncertainty in Neural Networks. In *International Conference on Machine Learning*, pp. 1613–1622, 2015.
* [2] Graves, Alex. Practical Variational Inference for Neural Networks. In *Neural Information Processing Systems*, 2011.
* [3] Grünwald, Peter D. *The Minimum Description Length principle*. MIT press, 2007.
* [4] Honkela, Antti and Valpola, Harri. Variational Learning and Bits-Back Coding: An Information-Theoretic View to Bayesian Learning. *IEEE transactions on Neural Networks*, 15(4), 2004.
* [5] Hinton, Geoffrey E and Van Camp, Drew. Keeping Neural Networks Simple by Minimizing the Description Length of the Weights. In *Proceedings of the sixth annual conference on Computational learning theory*. ACM, 1993.
* [6] Murphy, Kevin P. *Conjugate Bayesian analysis of the Gaussian distribution.*, 2007.<|MERGE_RESOLUTION|>--- conflicted
+++ resolved
@@ -27,11 +27,7 @@
 
 ## Variational Inference
 It is usually impossible to analytically compute the posterior distribution,
-<<<<<<< HEAD
-especially models as complex as neural networks. Variational Inference adress
-=======
-especially with complex models as neural networks. Variational Inference adress
->>>>>>> 22f9bcb2
+especially with models as complex as neural networks. Variational Inference adress
 this problem by approximating the posterior p(θ|D) by a parametric distribution
 q(θ|φ) where φ is a parameter. The problem is then not to learn a parameter θ*
 but a probability distribution q(θ|φ) minimizing 
@@ -43,15 +39,10 @@
 This idea was originally introduced for deep learning by Hinton and Van Camp
 [5] as a way to use neural networks for Minimum Description Length [3].
 MDL aims at minimizing the number of bits used to encode the whole dataset.
-<<<<<<< HEAD
 Variational inference introduces one of many data encoding schemes.
 Indeed, F can be interpreted as the total description length of the dataset D,
 when we first encode the model, then encode the part of the data not explained by
 the model: 
-=======
-Variational inference introduces one of many data encoding scheme.
-Indeed, F can be interpreted as the total description length of the dataset D : 
->>>>>>> 22f9bcb2
 * L<sup>C</sup>(φ) = KL(q(.|φ)||α) is the complexity loss. It measures (in
   nats) the quantity of information contained in the model. It is indeed
   possible to encode the model in L<sup>C</sup>(φ) nats, with the *bits-back*
@@ -70,15 +61,9 @@
 diag(σ<sub>1</sub><sup>2</sup>, ..., σ<sub>d</sub><sup>2</sup>), and we want to
 find the optimal µ* and σ*.
 
-<<<<<<< HEAD
 With this choice of a gaussian posterior, the a Monte Carlo estimate of the
 gradient of F w.r.t. µ and σ can be obtained with backpropagation. This allows
 to use any gradient descent method used for non-variational optimisation [2]
-=======
-With this choice of a gaussian posterior, the gradient of F can be estimated
-with a Monte Carlo method with backpropagation. This allows to use any gradient
-descent method used for non-variational optimisation [2]
->>>>>>> 22f9bcb2
 
 
 # Overview of PyVarInf
